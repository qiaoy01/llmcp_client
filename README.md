<<<<<<< HEAD
# LLMCP UI Debugger

A comprehensive browser automation debugging tool with Model Context Protocol (MCP) server integration for AI-driven web interactions. This tool works in conjunction with the **LLMCP Chrome Extension** to provide complete browser automation capabilities.

## Overview

The LLMCP UI Debugger is a Python-based debugging and automation tool that provides both a graphical interface and MCP server capabilities for controlling web browsers through the LLMCP Chrome Extension. It enables AI agents, automation scripts, and manual testing to interact with web pages programmatically.

## Key Features

### Dual Operation Modes
- **Full UI Mode**: Complete debugging interface with visual controls and real-time monitoring
- **MCP Server Mode**: Headless server exposing browser automation as MCP tools for AI integration

### Core Browser Automation
- **Element Interaction**: Click, input text, and send keys to web elements
- **Content Extraction**: Retrieve text content and element properties
- **Page Navigation**: Get page information and track user interactions
- **Click Tracking**: Monitor and analyze user click behavior
- **CSS Selector Management**: Save, organize, and execute automation sequences

### AI Integration
- **Claude API Integration**: Analyze web elements and generate optimal selectors
- **MCP Server**: Expose browser automation tools to AI clients like Claude Desktop
- **Ollama Support**: Local AI model integration for offline automation
- **Intelligent Selector Generation**: AI-powered CSS selector optimization

### Advanced Features
- **WebSocket Communication**: Real-time bidirectional communication with Chrome extension
- **Request Tracking**: Proper routing of responses between UI and MCP clients
- **Selector Library**: Persistent storage and management of CSS selectors
- **Multi-tab Interface**: Organized workspace for different automation tasks
- **Comprehensive Logging**: Detailed operation logs and debugging information

## Installation

### Prerequisites
- Python 3.13.6 or higher
- Chrome browser with developer mode enabled
- LLMCP Chrome Extension (see companion project)

### Python Dependencies
```bash
pip install -r requirements.txt
```

### Required Companion Project
**You must also install the LLMCP Chrome Extension** to use this tool effectively. The Chrome extension acts as the client that executes browser operations, while this Python tool acts as the server/controller.

**Get the LLMCP Chrome Extension here**: [LLMCP Chrome Extension Repository]

## Quick Start

### 1. Install the Chrome Extension
First, install and enable the LLMCP Chrome Extension in your Chrome browser.

### 2. Run the UI Debugger
```bash
# Full UI mode (default)
python llmcp_ui.py

# MCP server only (for AI integration)
python llmcp_ui.py --mcp-server

# Show help
python llmcp_ui.py --help
```

### 3. Basic Usage
1. Start the debugger - it automatically launches a WebSocket server on `localhost:11808`
2. Open Chrome with the LLMCP extension installed
3. Navigate to any webpage
4. Use the debugger interface to interact with page elements

## Usage Modes

### UI Mode (Interactive Debugging)

The full UI provides five main tabs:

#### 1. Chrome Extension Debugger
- Test DOM operations directly
- Real-time element interaction
- Manual selector testing
- Connection status monitoring

#### 2. CSS Selector Manager
- Save and organize CSS selectors
- Batch operations on multiple selectors
- Import/export selector libraries
- Selector validation and testing

#### 3. AI Assistant (Claude Integration)
- Analyze clicked elements with AI
- Generate optimal CSS selectors
- Natural language automation queries
- Element property analysis

#### 4. MCP Server
- Monitor MCP client connections
- View available automation tools
- Track AI agent interactions
- Server configuration management

#### 5. Server Logs
- WebSocket communication logs
- Error tracking and debugging
- Performance monitoring
- Request/response analysis

### MCP Server Mode (AI Integration)

When run with `--mcp-server`, the tool exposes these MCP tools:

- **find_element**: Locate elements using CSS selectors
- **click_element**: Click elements on web pages
- **input_text**: Input text into form fields
- **get_element_text**: Extract text from elements
- **send_key**: Send keyboard input to elements
- **get_page_info**: Get current page information
- **get_last_clicked_element**: Analyze user interactions
- **list_saved_selectors**: Access saved automation sequences

## Integration with LLMCP Chrome Extension

This tool requires the LLMCP Chrome Extension to function. Here's how they work together:

### Architecture
```
AI Client/User → LLMCP UI Debugger → WebSocket → Chrome Extension → Web Page
                      ↑                                    ↓
                  MCP Server                        DOM Operations
```

### Communication Flow
1. **Commands**: Python tool sends JSON commands via WebSocket
2. **Execution**: Chrome extension receives commands and performs DOM operations
3. **Responses**: Extension sends results back to Python tool
4. **Routing**: Python tool routes responses to appropriate handlers (UI/MCP/AI)

### WebSocket Protocol
The tools communicate using structured JSON messages:

```json
{
  "type": "dom_operation",
  "action": "click_element",
  "selector": "#submit-button",
  "request_id": "unique-id",
  "source": "debugger"
}
```

## Configuration

### WebSocket Server
- **Default Port**: 11808
- **Protocol**: WebSocket (ws://)
- **Host**: localhost
- **Auto-reconnection**: Supported with exponential backoff

### MCP Server
- **Default Port**: 11809
- **Protocol**: HTTP
- **Transport**: Streamable HTTP connections
- **Server Name**: llmcp-browser-automation

### AI Configuration
Configure Claude API key and Ollama settings in the AI tab for enhanced automation capabilities.

## Use Cases

### Manual Testing
- Debug CSS selectors interactively
- Test automation sequences step-by-step
- Analyze element properties and click behavior
- Validate automation scripts before deployment

### AI-Driven Automation
- Connect Claude Desktop or other MCP clients
- Enable AI agents to interact with web pages
- Automated form filling and data extraction
- Intelligent web scraping and testing

### Development and QA
- Browser automation testing
- Element locator optimization
- Performance monitoring of web interactions
- Cross-browser compatibility testing

## Troubleshooting

### Common Issues

1. **WebSocket Connection Failed**
   - Ensure Chrome extension is installed and enabled
   - Check that no other service is using port 11808
   - Verify Chrome developer mode is enabled

2. **MCP Server Not Starting**
   - Check port 11809 availability
   - Verify Python dependencies are installed
   - Ensure proper permissions for network binding

3. **Element Not Found Errors**
   - Validate CSS selectors in the debugger tab
   - Use the AI assistant to generate better selectors
   - Check if elements are loaded dynamically

4. **AI Features Not Working**
   - Configure Claude API key in settings
   - Check internet connection for API calls
   - Verify Ollama installation for local AI features

### Debug Mode

Enable detailed logging by checking the Server Logs tab. All WebSocket communications, MCP interactions, and DOM operations are logged for troubleshooting.

## Security Considerations

- WebSocket server binds to localhost only by default
- No external network access without explicit configuration
- All browser operations require user-installed Chrome extension
- MCP server exposes controlled automation interface only
- Request tracking prevents unauthorized command injection

## Development and Extension

### Adding New Automation Commands
1. Add command handler in the Chrome extension
2. Update WebSocket message protocol
3. Add UI controls in appropriate tab
4. Update MCP server tool definitions
5. Add response handling logic

### Custom AI Integrations
The tool supports custom AI integrations through:
- MCP server protocol compliance
- WebSocket API for direct integration
- RESTful interface for HTTP-based clients
- Plugin architecture for custom automation tools

## Compatibility

### MCP Integration
This tool is fully compatible with the Model Context Protocol and can integrate with:
- Claude Desktop
- Other MCP-compatible AI clients
- Custom MCP client implementations
- MCP debugging and development tools

### Browser Support
- Primary: Chrome/Chromium with LLMCP extension
- Architecture allows extension to other browsers
- WebSocket protocol is browser-agnostic

## Contributing

Contributions are welcome! Key areas for enhancement:
- Additional browser automation capabilities
- Enhanced AI integration features
- Performance optimizations
- Extended MCP tool definitions
- Cross-browser extension support

## License

This project is open source. Please check the license file for specific terms and conditions.

---

**Important**: This tool requires the companion **LLMCP Chrome Extension** to function. Make sure to install and configure the Chrome extension before using this debugger tool.
=======
# LLMCP UI Debugger

A comprehensive browser automation debugging tool with Model Context Protocol (MCP) server integration for AI-driven web interactions. This tool works in conjunction with the **LLMCP Chrome Extension** to provide complete browser automation capabilities.

## Overview

The LLMCP UI Debugger is a Python-based debugging and automation tool that provides both a graphical interface and MCP server capabilities for controlling web browsers through the LLMCP Chrome Extension. It enables AI agents, automation scripts, and manual testing to interact with web pages programmatically.

## Key Features

### Dual Operation Modes
- **Full UI Mode**: Complete debugging interface with visual controls and real-time monitoring
- **MCP Server Mode**: Headless server exposing browser automation as MCP tools for AI integration

### Core Browser Automation
- **Element Interaction**: Click, input text, and send keys to web elements
- **Content Extraction**: Retrieve text content and element properties
- **Page Navigation**: Get page information and track user interactions
- **Click Tracking**: Monitor and analyze user click behavior
- **CSS Selector Management**: Save, organize, and execute automation sequences

### AI Integration
- **Claude API Integration**: Analyze web elements and generate optimal selectors
- **MCP Server**: Expose browser automation tools to AI clients like Claude Desktop
- **Ollama Support**: Local AI model integration for offline automation
- **Intelligent Selector Generation**: AI-powered CSS selector optimization

### Advanced Features
- **WebSocket Communication**: Real-time bidirectional communication with Chrome extension
- **Request Tracking**: Proper routing of responses between UI and MCP clients
- **Selector Library**: Persistent storage and management of CSS selectors
- **Multi-tab Interface**: Organized workspace for different automation tasks
- **Comprehensive Logging**: Detailed operation logs and debugging information

## Installation

### Prerequisites
- Python 3.13.6 or higher
- Chrome browser with developer mode enabled
- LLMCP Chrome Extension (see companion project)

### Python Dependencies
```bash
pip install -r requirements.txt
```

### Required Companion Project
**You must also install the LLMCP Chrome Extension** to use this tool effectively. The Chrome extension acts as the client that executes browser operations, while this Python tool acts as the server/controller.

**Get the LLMCP Chrome Extension here**: [LLMCP Chrome Extension Repository]

## Quick Start

### 1. Install the Chrome Extension
First, install and enable the LLMCP Chrome Extension in your Chrome browser.

### 2. Run the UI Debugger
```bash
# Full UI mode (default)
python llmcp_ui.py

# MCP server only (for AI integration)
python llmcp_ui.py --mcp-server

# Show help
python llmcp_ui.py --help
```

### 3. Basic Usage
1. Start the debugger - it automatically launches a WebSocket server on `localhost:11808`
2. Open Chrome with the LLMCP extension installed
3. Navigate to any webpage
4. Use the debugger interface to interact with page elements

## Usage Modes

### UI Mode (Interactive Debugging)

The full UI provides five main tabs:

#### 1. Chrome Extension Debugger
- Test DOM operations directly
- Real-time element interaction
- Manual selector testing
- Connection status monitoring

#### 2. CSS Selector Manager
- Save and organize CSS selectors
- Batch operations on multiple selectors
- Import/export selector libraries
- Selector validation and testing

#### 3. AI Assistant (Claude Integration)
- Analyze clicked elements with AI
- Generate optimal CSS selectors
- Natural language automation queries
- Element property analysis

#### 4. MCP Server
- Monitor MCP client connections
- View available automation tools
- Track AI agent interactions
- Server configuration management

#### 5. Server Logs
- WebSocket communication logs
- Error tracking and debugging
- Performance monitoring
- Request/response analysis

### MCP Server Mode (AI Integration)

When run with `--mcp-server`, the tool exposes these MCP tools:

- **find_element**: Locate elements using CSS selectors
- **click_element**: Click elements on web pages
- **input_text**: Input text into form fields
- **get_element_text**: Extract text from elements
- **send_key**: Send keyboard input to elements
- **get_page_info**: Get current page information
- **get_last_clicked_element**: Analyze user interactions
- **list_saved_selectors**: Access saved automation sequences

## Integration with LLMCP Chrome Extension

This tool requires the LLMCP Chrome Extension to function. Here's how they work together:

### Architecture
```
AI Client/User → LLMCP UI Debugger → WebSocket → Chrome Extension → Web Page
                      ↑                                    ↓
                  MCP Server                        DOM Operations
```

### Communication Flow
1. **Commands**: Python tool sends JSON commands via WebSocket
2. **Execution**: Chrome extension receives commands and performs DOM operations
3. **Responses**: Extension sends results back to Python tool
4. **Routing**: Python tool routes responses to appropriate handlers (UI/MCP/AI)

### WebSocket Protocol
The tools communicate using structured JSON messages:

```json
{
  "type": "dom_operation",
  "action": "click_element",
  "selector": "#submit-button",
  "request_id": "unique-id",
  "source": "debugger"
}
```

## Configuration

### WebSocket Server
- **Default Port**: 11808
- **Protocol**: WebSocket (ws://)
- **Host**: localhost
- **Auto-reconnection**: Supported with exponential backoff

### MCP Server
- **Default Port**: 11809
- **Protocol**: HTTP
- **Transport**: Streamable HTTP connections
- **Server Name**: llmcp-browser-automation

### AI Configuration
Configure Claude API key and Ollama settings in the AI tab for enhanced automation capabilities.

## Use Cases

### Manual Testing
- Debug CSS selectors interactively
- Test automation sequences step-by-step
- Analyze element properties and click behavior
- Validate automation scripts before deployment

### AI-Driven Automation
- Connect Claude Desktop or other MCP clients
- Enable AI agents to interact with web pages
- Automated form filling and data extraction
- Intelligent web scraping and testing

### Development and QA
- Browser automation testing
- Element locator optimization
- Performance monitoring of web interactions
- Cross-browser compatibility testing

## Troubleshooting

### Common Issues

1. **WebSocket Connection Failed**
   - Ensure Chrome extension is installed and enabled
   - Check that no other service is using port 11808
   - Verify Chrome developer mode is enabled

2. **MCP Server Not Starting**
   - Check port 11809 availability
   - Verify Python dependencies are installed
   - Ensure proper permissions for network binding

3. **Element Not Found Errors**
   - Validate CSS selectors in the debugger tab
   - Use the AI assistant to generate better selectors
   - Check if elements are loaded dynamically

4. **AI Features Not Working**
   - Configure Claude API key in settings
   - Check internet connection for API calls
   - Verify Ollama installation for local AI features

### Debug Mode

Enable detailed logging by checking the Server Logs tab. All WebSocket communications, MCP interactions, and DOM operations are logged for troubleshooting.

## Security Considerations

- WebSocket server binds to localhost only by default
- No external network access without explicit configuration
- All browser operations require user-installed Chrome extension
- MCP server exposes controlled automation interface only
- Request tracking prevents unauthorized command injection

## Development and Extension

### Adding New Automation Commands
1. Add command handler in the Chrome extension
2. Update WebSocket message protocol
3. Add UI controls in appropriate tab
4. Update MCP server tool definitions
5. Add response handling logic

### Custom AI Integrations
The tool supports custom AI integrations through:
- MCP server protocol compliance
- WebSocket API for direct integration
- RESTful interface for HTTP-based clients
- Plugin architecture for custom automation tools

## Compatibility

### MCP Integration
This tool is fully compatible with the Model Context Protocol and can integrate with:
- Claude Desktop
- Other MCP-compatible AI clients
- Custom MCP client implementations
- MCP debugging and development tools

### Browser Support
- Primary: Chrome/Chromium with LLMCP extension
- Architecture allows extension to other browsers
- WebSocket protocol is browser-agnostic

## Contributing

Contributions are welcome! Key areas for enhancement:
- Additional browser automation capabilities
- Enhanced AI integration features
- Performance optimizations
- Extended MCP tool definitions
- Cross-browser extension support

## License

This project is open source. Please check the license file for specific terms and conditions.

---

**Important**: This tool requires the companion **LLMCP Chrome Extension** to function. Make sure to install and configure the Chrome extension before using this debugger tool.
>>>>>>> ca3e04a1
<|MERGE_RESOLUTION|>--- conflicted
+++ resolved
@@ -1,4 +1,3 @@
-<<<<<<< HEAD
 # LLMCP UI Debugger
 
 A comprehensive browser automation debugging tool with Model Context Protocol (MCP) server integration for AI-driven web interactions. This tool works in conjunction with the **LLMCP Chrome Extension** to provide complete browser automation capabilities.
@@ -266,282 +265,8 @@
 
 ## License
 
-This project is open source. Please check the license file for specific terms and conditions.
+MIT
 
 ---
 
-**Important**: This tool requires the companion **LLMCP Chrome Extension** to function. Make sure to install and configure the Chrome extension before using this debugger tool.
-=======
-# LLMCP UI Debugger
-
-A comprehensive browser automation debugging tool with Model Context Protocol (MCP) server integration for AI-driven web interactions. This tool works in conjunction with the **LLMCP Chrome Extension** to provide complete browser automation capabilities.
-
-## Overview
-
-The LLMCP UI Debugger is a Python-based debugging and automation tool that provides both a graphical interface and MCP server capabilities for controlling web browsers through the LLMCP Chrome Extension. It enables AI agents, automation scripts, and manual testing to interact with web pages programmatically.
-
-## Key Features
-
-### Dual Operation Modes
-- **Full UI Mode**: Complete debugging interface with visual controls and real-time monitoring
-- **MCP Server Mode**: Headless server exposing browser automation as MCP tools for AI integration
-
-### Core Browser Automation
-- **Element Interaction**: Click, input text, and send keys to web elements
-- **Content Extraction**: Retrieve text content and element properties
-- **Page Navigation**: Get page information and track user interactions
-- **Click Tracking**: Monitor and analyze user click behavior
-- **CSS Selector Management**: Save, organize, and execute automation sequences
-
-### AI Integration
-- **Claude API Integration**: Analyze web elements and generate optimal selectors
-- **MCP Server**: Expose browser automation tools to AI clients like Claude Desktop
-- **Ollama Support**: Local AI model integration for offline automation
-- **Intelligent Selector Generation**: AI-powered CSS selector optimization
-
-### Advanced Features
-- **WebSocket Communication**: Real-time bidirectional communication with Chrome extension
-- **Request Tracking**: Proper routing of responses between UI and MCP clients
-- **Selector Library**: Persistent storage and management of CSS selectors
-- **Multi-tab Interface**: Organized workspace for different automation tasks
-- **Comprehensive Logging**: Detailed operation logs and debugging information
-
-## Installation
-
-### Prerequisites
-- Python 3.13.6 or higher
-- Chrome browser with developer mode enabled
-- LLMCP Chrome Extension (see companion project)
-
-### Python Dependencies
-```bash
-pip install -r requirements.txt
-```
-
-### Required Companion Project
-**You must also install the LLMCP Chrome Extension** to use this tool effectively. The Chrome extension acts as the client that executes browser operations, while this Python tool acts as the server/controller.
-
-**Get the LLMCP Chrome Extension here**: [LLMCP Chrome Extension Repository]
-
-## Quick Start
-
-### 1. Install the Chrome Extension
-First, install and enable the LLMCP Chrome Extension in your Chrome browser.
-
-### 2. Run the UI Debugger
-```bash
-# Full UI mode (default)
-python llmcp_ui.py
-
-# MCP server only (for AI integration)
-python llmcp_ui.py --mcp-server
-
-# Show help
-python llmcp_ui.py --help
-```
-
-### 3. Basic Usage
-1. Start the debugger - it automatically launches a WebSocket server on `localhost:11808`
-2. Open Chrome with the LLMCP extension installed
-3. Navigate to any webpage
-4. Use the debugger interface to interact with page elements
-
-## Usage Modes
-
-### UI Mode (Interactive Debugging)
-
-The full UI provides five main tabs:
-
-#### 1. Chrome Extension Debugger
-- Test DOM operations directly
-- Real-time element interaction
-- Manual selector testing
-- Connection status monitoring
-
-#### 2. CSS Selector Manager
-- Save and organize CSS selectors
-- Batch operations on multiple selectors
-- Import/export selector libraries
-- Selector validation and testing
-
-#### 3. AI Assistant (Claude Integration)
-- Analyze clicked elements with AI
-- Generate optimal CSS selectors
-- Natural language automation queries
-- Element property analysis
-
-#### 4. MCP Server
-- Monitor MCP client connections
-- View available automation tools
-- Track AI agent interactions
-- Server configuration management
-
-#### 5. Server Logs
-- WebSocket communication logs
-- Error tracking and debugging
-- Performance monitoring
-- Request/response analysis
-
-### MCP Server Mode (AI Integration)
-
-When run with `--mcp-server`, the tool exposes these MCP tools:
-
-- **find_element**: Locate elements using CSS selectors
-- **click_element**: Click elements on web pages
-- **input_text**: Input text into form fields
-- **get_element_text**: Extract text from elements
-- **send_key**: Send keyboard input to elements
-- **get_page_info**: Get current page information
-- **get_last_clicked_element**: Analyze user interactions
-- **list_saved_selectors**: Access saved automation sequences
-
-## Integration with LLMCP Chrome Extension
-
-This tool requires the LLMCP Chrome Extension to function. Here's how they work together:
-
-### Architecture
-```
-AI Client/User → LLMCP UI Debugger → WebSocket → Chrome Extension → Web Page
-                      ↑                                    ↓
-                  MCP Server                        DOM Operations
-```
-
-### Communication Flow
-1. **Commands**: Python tool sends JSON commands via WebSocket
-2. **Execution**: Chrome extension receives commands and performs DOM operations
-3. **Responses**: Extension sends results back to Python tool
-4. **Routing**: Python tool routes responses to appropriate handlers (UI/MCP/AI)
-
-### WebSocket Protocol
-The tools communicate using structured JSON messages:
-
-```json
-{
-  "type": "dom_operation",
-  "action": "click_element",
-  "selector": "#submit-button",
-  "request_id": "unique-id",
-  "source": "debugger"
-}
-```
-
-## Configuration
-
-### WebSocket Server
-- **Default Port**: 11808
-- **Protocol**: WebSocket (ws://)
-- **Host**: localhost
-- **Auto-reconnection**: Supported with exponential backoff
-
-### MCP Server
-- **Default Port**: 11809
-- **Protocol**: HTTP
-- **Transport**: Streamable HTTP connections
-- **Server Name**: llmcp-browser-automation
-
-### AI Configuration
-Configure Claude API key and Ollama settings in the AI tab for enhanced automation capabilities.
-
-## Use Cases
-
-### Manual Testing
-- Debug CSS selectors interactively
-- Test automation sequences step-by-step
-- Analyze element properties and click behavior
-- Validate automation scripts before deployment
-
-### AI-Driven Automation
-- Connect Claude Desktop or other MCP clients
-- Enable AI agents to interact with web pages
-- Automated form filling and data extraction
-- Intelligent web scraping and testing
-
-### Development and QA
-- Browser automation testing
-- Element locator optimization
-- Performance monitoring of web interactions
-- Cross-browser compatibility testing
-
-## Troubleshooting
-
-### Common Issues
-
-1. **WebSocket Connection Failed**
-   - Ensure Chrome extension is installed and enabled
-   - Check that no other service is using port 11808
-   - Verify Chrome developer mode is enabled
-
-2. **MCP Server Not Starting**
-   - Check port 11809 availability
-   - Verify Python dependencies are installed
-   - Ensure proper permissions for network binding
-
-3. **Element Not Found Errors**
-   - Validate CSS selectors in the debugger tab
-   - Use the AI assistant to generate better selectors
-   - Check if elements are loaded dynamically
-
-4. **AI Features Not Working**
-   - Configure Claude API key in settings
-   - Check internet connection for API calls
-   - Verify Ollama installation for local AI features
-
-### Debug Mode
-
-Enable detailed logging by checking the Server Logs tab. All WebSocket communications, MCP interactions, and DOM operations are logged for troubleshooting.
-
-## Security Considerations
-
-- WebSocket server binds to localhost only by default
-- No external network access without explicit configuration
-- All browser operations require user-installed Chrome extension
-- MCP server exposes controlled automation interface only
-- Request tracking prevents unauthorized command injection
-
-## Development and Extension
-
-### Adding New Automation Commands
-1. Add command handler in the Chrome extension
-2. Update WebSocket message protocol
-3. Add UI controls in appropriate tab
-4. Update MCP server tool definitions
-5. Add response handling logic
-
-### Custom AI Integrations
-The tool supports custom AI integrations through:
-- MCP server protocol compliance
-- WebSocket API for direct integration
-- RESTful interface for HTTP-based clients
-- Plugin architecture for custom automation tools
-
-## Compatibility
-
-### MCP Integration
-This tool is fully compatible with the Model Context Protocol and can integrate with:
-- Claude Desktop
-- Other MCP-compatible AI clients
-- Custom MCP client implementations
-- MCP debugging and development tools
-
-### Browser Support
-- Primary: Chrome/Chromium with LLMCP extension
-- Architecture allows extension to other browsers
-- WebSocket protocol is browser-agnostic
-
-## Contributing
-
-Contributions are welcome! Key areas for enhancement:
-- Additional browser automation capabilities
-- Enhanced AI integration features
-- Performance optimizations
-- Extended MCP tool definitions
-- Cross-browser extension support
-
-## License
-
-This project is open source. Please check the license file for specific terms and conditions.
-
----
-
-**Important**: This tool requires the companion **LLMCP Chrome Extension** to function. Make sure to install and configure the Chrome extension before using this debugger tool.
->>>>>>> ca3e04a1
+**Important**: This tool requires the companion **LLMCP Chrome Extension** to function. Make sure to install and configure the Chrome extension before using this debugger tool.